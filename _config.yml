# ----------------------- #
#      Main Configs       #
# ----------------------- #

url: http://treyhunner.com
title: Trey Hunner
subtitle: web development, programming, open source
author: Trey Hunner
simple_search: http://google.com/search
description:

# Default date format is "ordinal" (resulting in "July 22nd 2007")
# You can customize the format as defined in
# http://www.ruby-doc.org/core-1.9.2/Time.html#method-i-strftime
# Additionally, %o will give you the ordinal representation of the day
date_format: "ordinal"

# RSS / Email (optional) subscription links (change if using something like Feedburner)
subscribe_rss: /atom.xml
subscribe_email:
# RSS feeds can list your email address if you like
email:

# ----------------------- #
#    Jekyll & Plugins     #
# ----------------------- #

# If publishing to a subdirectory as in http://site.com/project set 'root: /project'
root: /
permalink: /:year/:month/:title/
source: source
destination: public
plugins: plugins
code_dir: downloads/code
category_dir: blog/categories
markdown: rdiscount
rdiscount:
  extensions:
    - autolink
    - footnotes
    - smart
pygments: false # default python pygments have been replaced by pygments.rb

paginate: 1          # Posts per page on the blog index
pagination_dir: blog  # Directory base for pagination URLs eg. /blog/page/2/
recent_posts: 4       # Posts in the sidebar Recent Posts section
excerpt_link: "Read on &rarr;"  # "Continue reading" link text at the bottom of excerpted articles

titlecase: true       # Converts page and post titles to titlecase

# list each of the sidebar modules you want to include, in the order you want them to appear.
# To add custom asides, create files in /source/_includes/custom/asides/ and add them to the list like 'custom/asides/custom_aside_name.html'
<<<<<<< HEAD
default_asides: [asides/recent_posts.html, asides/github.html]
=======
default_asides: [asides/recent_posts.html, asides/github.html, asides/delicious.html, asides/pinboard.html, asides/googleplus.html]
>>>>>>> e83dfccc

# Each layout uses the default asides, but they can have their own asides instead. Simply uncomment the lines below
# and add an array with the asides you want to use.
blog_index_asides: [asides/recent_posts.html, asides/delicious.html, asides/github.html, asides/googleplus.html]
# post_asides:
# page_asides:

# ----------------------- #
#   3rd Party Settings    #
# ----------------------- #

# Github repositories
github_user: treyhunner
github_repo_count: 8
github_show_profile_link: true
github_skip_forks: false

# Twitter
twitter_user:
twitter_tweet_button: true

# Google +1
google_plus_one: true
google_plus_one_size: medium

# Google Plus Profile
# Hidden: No visible button, just add author information to search results
googleplus_user: 110215978369875977823
googleplus_hidden: false

# Pinboard
pinboard_user:
pinboard_count: 3

# Delicious
delicious_user: treyhunner
delicious_count: 3

# Disqus Comments
disqus_short_name: treyhunner
disqus_show_comment_count: true

# Google Analytics
google_analytics_tracking_id: UA-26977066-1

# Facebook Like
facebook_like: false<|MERGE_RESOLUTION|>--- conflicted
+++ resolved
@@ -50,11 +50,7 @@
 
 # list each of the sidebar modules you want to include, in the order you want them to appear.
 # To add custom asides, create files in /source/_includes/custom/asides/ and add them to the list like 'custom/asides/custom_aside_name.html'
-<<<<<<< HEAD
 default_asides: [asides/recent_posts.html, asides/github.html]
-=======
-default_asides: [asides/recent_posts.html, asides/github.html, asides/delicious.html, asides/pinboard.html, asides/googleplus.html]
->>>>>>> e83dfccc
 
 # Each layout uses the default asides, but they can have their own asides instead. Simply uncomment the lines below
 # and add an array with the asides you want to use.
